--- conflicted
+++ resolved
@@ -365,21 +365,6 @@
                        const std::vector<std::vector<torch::Tensor>>
                            &shuffled_grads_in_each_rank_cache) {
     xmh::Timer timer_SyncUpdateCache("ProcessBack:UpdateCache");
-<<<<<<< HEAD
-    #pragma omp parallel for num_threads(num_gpus_)
-    for (int rank = 0; rank < num_gpus_; rank++) {
-      for (int j = 0; j < num_gpus_; j++) {
-        // update per rank cache
-        // CUDA_CHECK(cudaSetDevice(rank));
-        torch::Device device(torch::kCUDA, rank);
-        auto in_rank_keys =
-            shuffled_keys_in_each_rank_cache[rank][j].to(device, true) -
-            cached_range_[rank][0];
-        auto shuffle_grads_cuda =
-            shuffled_grads_in_each_rank_cache[rank][j].to(device, true);
-        cache_per_rank_[rank].index_add_(0, in_rank_keys,
-                                         -clr_ * shuffle_grads_cuda);
-=======
     if (update_cache_use_omp_) {
 #pragma omp parallel for num_threads(num_gpus_)
       for (int rank = 0; rank < num_gpus_; rank++) {
@@ -410,7 +395,6 @@
           cache_per_rank_[rank].index_add_(0, in_rank_keys,
                                            -clr_ * shuffle_grads_cuda);
         }
->>>>>>> bc07e070
       }
     }
     timer_SyncUpdateCache.end();
