from contextlib import contextmanager
from pyinstrument import Profiler
import numpy as np
import unittest
import datetime
import time
import argparse
import debugpy
import json
import tqdm

import torch
import torch as th
import torch.nn as nn
import torch.nn.functional as F
import torch.multiprocessing as mp
import torch.distributed as dist
import torch.optim as optim
from torch.nn.parallel import DistributedDataParallel as DDP
from torch.profiler import profile, record_function, ProfilerActivity

import sys
sys.path.append("/home/xieminhui/RecStore/src/framework_adapters/torch")  # nopep8
import recstore
from recstore import IPCTensorFactory, KGCacheController, load_recstore_library, Mfence
from recstore import utils

from rec_dataloader import RecDatasetCapacity
from cache_common import ShmTensorStore, TorchNativeStdEmb, CacheShardingPolicy, TorchNativeStdEmbDDP
from controller_process import KGCacheControllerWrapperBase, KGCacheControllerWrapperDummy, PerfSampler, RecModelSampler, TestPerfSampler
from cache_emb_factory import CacheEmbFactory
from controller_process import KGCacheControllerWrapper
from sharded_cache import KnownShardedCachedEmbedding, ShardedCachedEmbedding
from local_cache import KnownLocalCachedEmbedding, LocalCachedEmbedding
from DistEmb import DistEmbedding
from PsKvstore import ShmKVStore, kvinit
from utils import XLOG, Timer, GPUTimer, xmh_nvtx_range
import time
import DistOpt


import random
random.seed(0)
np.random.seed(0)
# torch.use_deterministic_algorithms(True)


LR = 0.01
# DIFF_TEST = True
DIFF_TEST = False


def get_run_config():
    def parse_args(default_run_config):
        argparser = argparse.ArgumentParser("Training")
        argparser.add_argument('--num_workers', type=int,
                               default=4)
        argparser.add_argument('--emb_dim', type=int,
                               default=32)
        argparser.add_argument('--L', type=int,
                               default=10)
        argparser.add_argument('--with_perf', type=bool,
                               default=False)
        argparser.add_argument('--batch_size', type=int,
                               default=32)
        argparser.add_argument('--cache_ratio', type=float,
                               default=0.1)
        argparser.add_argument('--log_interval', type=int,
                               default=50)
        argparser.add_argument('--run_steps', type=int,
                               default=500)
        argparser.add_argument('--emb_choice',
                               choices=CacheEmbFactory.SupportedCacheType(),
                               default="KnownLocalCachedEmbedding"
                               )
        argparser.add_argument('--backwardMode', choices=["CppSync",
                                                          "CppAsync",
                                                          "CppAsyncV2",
                                                          "PySync"],
                               default="PySync"
                               )
        argparser.add_argument('--backgrad_init', choices=["cpu",
                                                           "gpu",
                                                           "both",
                                                           ],
                               default="both"
                               )
        argparser.add_argument('--kForwardItersPerStep', type=int,
                               default=1)
        argparser.add_argument('--nr_background_threads', type=int,
                               default=16)

        argparser.add_argument('--dataset', choices=['criteo', 'avazu'],
                               default='criteo')

        argparser.add_argument('--with_nn', type=str, default="256,")
        return vars(argparser.parse_args())

    run_config = {}
    run_config.update(parse_args(run_config))
    run_config['num_embs'] = RecDatasetCapacity.Capacity(run_config['dataset'])

    run_config['with_nn'] = [int(item)
                             for item in run_config['with_nn'].split(',')]
    run_config['with_nn'].insert(0, run_config['emb_dim'])
    return run_config


def init_emb_tensor(emb, worker_id, num_workers):
    if not DIFF_TEST:
        return
    dist.barrier()
    linspace = np.linspace(0, emb.shape[0], num_workers+1, dtype=int)
    if worker_id == 0:
        print(f"rank {worker_id} start initing emb")
        for i in tqdm.trange(linspace[worker_id], linspace[worker_id + 1]):
            emb.weight[i] = torch.ones(emb.shape[1]) * i
    else:
        for i in range(linspace[worker_id], linspace[worker_id + 1]):
            emb.weight[i] = torch.ones(emb.shape[1]) * i
    dist.barrier()
    Mfence.mfence()
    for i in range(1000):
        idx = random.randint(0, emb.shape[0]-1)
        if not (torch.allclose(
                emb.weight[idx], torch.ones(emb.shape[1]) * idx)):
            XLOG.error(
                f"init failed, idx={idx}, emb[idx]={emb.weight[idx]}")
            assert False
    dist.barrier()


def main_routine(args, routine):
    # wrap rountine with dist_init
    def worker_main(routine, worker_id, args):
        torch.cuda.set_device(worker_id)
        torch.manual_seed(worker_id)
        dist_init_method = 'tcp://{master_ip}:{master_port}'.format(
            master_ip='127.0.0.1', master_port='12335')
        world_size = args['num_workers']
        torch.distributed.init_process_group(backend=None,
                                             init_method=dist_init_method,
                                             world_size=world_size,
                                             rank=worker_id,
                                             timeout=datetime.timedelta(seconds=100))
        routine(worker_id, args)

    kvinit()
    emb = DistEmbedding(int(args['num_embs']),
                        int(args['emb_dim']), name="full_emb",)

    XLOG.warn("After init DistEmbedding")

    # dummy LR, only register the tensor state of OSP
    dist_opt = DistOpt.SparseSGD([emb], lr=LR)

    print(f"========== Running Perf with routine {routine}==========")
    workers = []
    for worker_id in range(1, args['num_workers']):
        p = mp.Process(target=worker_main, args=(
            routine, worker_id, args))
        p.start()
        print(f"Worker {worker_id} pid={p.pid}")
        workers.append(p)

    worker_main(routine, 0, args)

    for each in workers:
        each.join()
        assert each.exitcode == 0


class SimpleDLRM(nn.Module):
    def __init__(self, dim_list, sigmoid_layer=-1):
        super(SimpleDLRM, self).__init__()
        layers = nn.ModuleList()
        for i in range(len(dim_list)-1):
            n = dim_list[i]
            m = dim_list[i+1]
            LL = nn.Linear(int(n), int(m), bias=True)
            mean = 0.0  # std_dev = np.sqrt(variance)
            std_dev = np.sqrt(2 / (m + n))  # np.sqrt(1 / m) # np.sqrt(1 / n)
            W = np.random.normal(mean, std_dev, size=(m, n)).astype(np.float32)
            std_dev = np.sqrt(1 / m)  # np.sqrt(2 / (m + 1))
            bt = np.random.normal(mean, std_dev, size=m).astype(np.float32)
            # approach 1
            LL.weight.data = torch.tensor(W, requires_grad=True)
            LL.bias.data = torch.tensor(bt, requires_grad=True)
            layers.append(LL)

            # construct sigmoid or relu operator
            if i == sigmoid_layer:
                layers.append(nn.Sigmoid())
            else:
                layers.append(nn.ReLU())

        self.list = torch.nn.Sequential(*layers)

    def forward(self, x):
        return self.list(x)


def routine_local_cache_helper(worker_id, args):
    ShmKVStore.tensor_store.clear()

    USE_SGD = True
    # USE_SGD = False
    rank = dist.get_rank()
    emb = DistEmbedding(int(args['num_embs']),
                        int(args['emb_dim']), name="full_emb",)
    XLOG.debug(
        f"in rank{rank}, full_emb.data_ptr={hex(emb.get_shm_tensor().data_ptr())}")
    dist.barrier()
    # print("begin full_emb.get_shm_tensor().zero_()", flush=True)
    # emb.get_shm_tensor().zero_()
    # print("end full_emb.get_shm_tensor().zero_()",  flush=True)

    init_emb_tensor(emb, worker_id, args['num_workers'])
    # Generate our embedding
    fake_tensor = torch.Tensor([0])
    sparse_opt = optim.SGD(
        [fake_tensor], lr=LR,)
    dist_opt = DistOpt.SparseSGD([emb], lr=LR)
    abs_emb = CacheEmbFactory.New(args["emb_choice"], emb, args)
    abs_emb.reg_opt(sparse_opt)
    dist.barrier()
    # Generate our embedding done

    if DIFF_TEST:
        # Generate standard embedding
        std_emb = TorchNativeStdEmbDDP(emb, device='cuda')
        std_emb.reg_opt(sparse_opt)
        # Generate standard embedding done

    json_str = r'''{{
        "num_gpus": {num_workers},
        "L": {L},
        "kForwardItersPerStep": {kForwardItersPerStep},
        "clr": {lr},
        "backwardMode": "{backwardMode}",
        "nr_background_threads": {nr_background_threads}, 
        "cache_ratio": {cache_ratio},
        "backgrad_init": "{backgrad_init}",
        "update_pq_use_omp": 2,
        "kUpdatePqWorkerNum": 8
    }}'''.format(num_workers=args['num_workers'],
                 kForwardItersPerStep=args['kForwardItersPerStep'],
                 L=args['L'],
                 lr=LR,
                 backwardMode=args['backwardMode'],
                 nr_background_threads=args['nr_background_threads'],
                 cache_ratio=args['cache_ratio'],
                 backgrad_init=args['backgrad_init'],
                 )

    # forward
    start = time.time()
    start_step = 0
    warmup_iters = 50
    # warmup_iters = 0

    if args['with_perf']:
        for_range = tqdm.trange(args['run_steps'])
        with_perf = True
    else:
        for_range = range(args['run_steps'])
        with_perf = False

    with_pyinstrucment = False
    with_cudaPerf = False
    with_torchPerf = False

    if with_perf and with_pyinstrucment:
        pyinstruct_profiler = Profiler()

    if with_perf and with_torchPerf:
        torch_profiler = profile(
            activities=[ProfilerActivity.CPU, ProfilerActivity.CUDA], record_shapes=True)
        torch_profiler.start()

    perf_sampler = RecModelSampler(rank=rank,
                                   L=args['L'],
                                   batch_size=args['batch_size'],
                                   dataset_name=args['dataset'],
                                   backmode=args['backwardMode'],
                                   )
    print("Construct RecModelSampler done", flush=True)

    if args["emb_choice"] == "KnownLocalCachedEmbedding":
        kg_cache_controller = KGCacheControllerWrapper(
            json_str, emb.shape[0],
        )
    else:
        kg_cache_controller = KGCacheControllerWrapperDummy(
        )

    print("Construct KGCacheControllerWrapper done", flush=True)

    kg_cache_controller.init()

    perf_sampler.Prefill()

    # define NN
    nn_model = SimpleDLRM(args['with_nn'])
    nn_model = nn_model.cuda()
    nn_model = DDP(nn_model, device_ids=[rank])
    sparse_opt.add_param_group({'params': nn_model.parameters()})

    timer_geninput = Timer("GenInput")
    timer_Forward = GPUTimer("Forward")
    timer_Backward = GPUTimer("Backward")
    timer_Optimize = GPUTimer("Optimize")
    timer_NN = GPUTimer("NN")
    timer_onestep = Timer(f"OneStep")
    timer_start = Timer(f"E2E-{args['log_interval']}")
    timer_start.start()

    print("Before Training", flush=True)

    start_barrier = recstore.MultiProcessBarrierFactory.Create(
        "start_barrier", dist.get_world_size())
    start_barrier.Wait()

    loss_fn = torch.nn.MSELoss(reduction="mean")
    device = torch.device(f"cuda:{rank}")

    exp_all_start_time = time.time()
    for _ in for_range:
        if rank == 0 and _ % 10 == 0:
            exp_all_now = time.time()
            if exp_all_now - exp_all_start_time > 120:
                break

        timer_onestep.start()
        sparse_opt.zero_grad()
        dist_opt.zero_grad()

        if rank == 0:
            print(f"========== Step {_} ========== ", flush=True)

        if with_perf and _ == warmup_iters:
            if rank == 0:
                if with_pyinstrucment:
                    pyinstruct_profiler.start()

                if with_cudaPerf:
                    print("cudaProfilerStart")
                    th.cuda.cudart().cudaProfilerStart()

        if with_perf and _ == warmup_iters + 3:
            if rank == 0:
                if with_pyinstrucment:
                    pyinstruct_profiler.stop()
                    pyinstruct_profiler.print()
                if with_cudaPerf:
                    print("cudaProfilerStop")
                    th.cuda.cudart().cudaProfilerStop()
                if with_torchPerf:
                    torch_profiler.stop()
                    torch_profiler.export_chrome_trace("trace.json")
            break

        timer_geninput.start()
        input_keys = next(perf_sampler)
        start_barrier.Wait()
        timer_geninput.stop()

        timer_Forward.start()
        with xmh_nvtx_range(f"Step{_}:forward", condition=rank == 0 and _ >= warmup_iters and args['with_perf']):
            embed_value = abs_emb.forward(input_keys)

        reshaped_emb = embed_value.view(
            args['batch_size'], -1, args['emb_dim'])

        sum_pooling = reshaped_emb.sum(1)

        timer_NN.start()
        logit = nn_model(sum_pooling)
        loss = loss_fn(logit, torch.randint(
            0, 2, logit.shape, dtype=torch.float32, device=device))
        timer_NN.stop()
        timer_Forward.stop()

        timer_Backward.start()
        loss.backward()
        timer_Backward.stop()

        # print("emb.grad=", abs_emb.std_emb.weight.grad)

        if DIFF_TEST:
            # diff test begin
            std_embed_value = std_emb.forward(input_keys)
            std_loss = std_embed_value.sum(-1).sum(-1)
            std_loss.backward()
            # XLOG.cdebug(
            #     f"{rank}:std_embed_value {std_embed_value}")
            # XLOG.cdebug(
            #     f"{rank}:embed_value {embed_value}")
            # XLOG.cdebug(
            #     f"{rank}:full_emb {abs_emb.full_emb.get_shm_tensor()}")
            assert (torch.allclose(
                embed_value.cpu(), std_embed_value.cpu())), "forward is error"
            assert torch.allclose(loss, std_loss)
            # diff done

        timer_Optimize.start()
        sparse_opt.step()
        dist_opt.step()
        timer_Optimize.stop()

        kg_cache_controller.AfterBackward()

        if (_ % args['log_interval']) == (args['log_interval']-1):
            end = time.time()
            print(
                f"Step{_}:rank{rank}, time: {end-start:.3f}, per_step: {(end-start)/(_-start_step+1):.6f}", flush=True)
            start = time.time()
            start_step = _
            timer_start.stop()
            timer_start.start()

            if rank == 0:
                Timer.Report()

        timer_onestep.stop()

    if rank == 0:
        print("Successfully xmh", flush=True)
        kg_cache_controller.StopThreads()


if __name__ == "__main__":
    KGCacheControllerWrapperBase.BeforeDDPInit()

    args = get_run_config()
<<<<<<< HEAD
    main_routine(args, routine_local_cache_helper)
=======
    main_routine(args, routine_local_cache_helper)
>>>>>>> f49ac1f2
<|MERGE_RESOLUTION|>--- conflicted
+++ resolved
@@ -433,8 +433,6 @@
     KGCacheControllerWrapperBase.BeforeDDPInit()
 
     args = get_run_config()
-<<<<<<< HEAD
     main_routine(args, routine_local_cache_helper)
-=======
-    main_routine(args, routine_local_cache_helper)
->>>>>>> f49ac1f2
+
+    print("Successfully xmh")