from pprint import pprint
import subprocess
import os
import datetime
import time
import concurrent.futures

from bench_util import *
from bench_base import *
from variables import *


def ConvertHostNumaList2Host(host_numa_lists):
    return list(set([each[0] for each in host_numa_lists]))


DIR_PATH = "/home/xieminhui/RecStore/src/framework_adapters/torch/python"


def GSWLock():
    lock_file = "/tmp/xmh_gsw_lock"
    print(f"Want to lock the lock")

    while os.path.exists(lock_file):
        time.sleep(1)
    with open(lock_file, 'w') as file:
        file.write(
            'Hello, this is a new file!\nYou can add more content here.')
    print(f"Escape the lock")


def GSWUnlock():
    print("unlock xmh_gsw_lock")
    lock_file = "/tmp/xmh_gsw_lock"
    try:
        os.remove(lock_file)
    except:
        pass


class PerfEmbRun(LocalOnlyRun):
    def __init__(self, exp_id, run_id, log_dir, config, execute_host) -> None:
        self.execute_host = execute_host
        super().__init__(exp_id, run_id,
                         log_dir, config,  "python3 perf_emb.py",  DIR_PATH, execute_host)

    def check_config(self,):
        super().check_config()

    def run(self):
        super().run()
        sleep_seconds = 0
        while True:
            ret = subprocess.run(
                f"grep 'Successfully xmh' {self.log_dir}/log >/dev/null 2>&1", shell=True).returncode
            if ret == 0:
                break
            time.sleep(5)
            sleep_seconds += 5

            if sleep_seconds > 60*60:
                for _ in range(100):
                    print("DEADLOCK in wait client finish")
                break

        print("tail down")
        Pnuke([self.execute_host], "perf_emb.py")


class ExpMacroPerfEmb(LocalOnlyExperiment):
    def __init__(self, ) -> None:
        NAME = "PerfEmbRun"
        COMMON_CONFIGS = {
            "num_workers": [4, 8] if GetHostName() != "node182" else [4],

            "num_embs": [int(100*1e6),],
            "batch_size": [512, 1024, 2048, 3072, 4096,],
            "run_steps": [300],
            "log_interval": [100],

            # "batch_size": [2048,],
            # "num_embs": [int(100*1e6),],
            # "run_steps": [300],
            # "log_interval": [100],

            'binding2': [
                {
                    "distribution": ['uniform'],
                },
                {
                    "distribution": ['zipf'],
                    "zipf_alpha": [
                        0.9,
                        0.99
                    ],
                },
            ],

            "binding": [
                {
                    "emb_choice": [
                        "TorchNativeStdEmb",
                        "KGExternelEmbedding",
                        "KnownShardedCachedEmbedding",
                    ]
                },
                {

                    "emb_choice": ["KnownLocalCachedEmbedding"],
                    "backwardMode": [
                        "PySync",
                        # "CppSync",
                        "CppAsyncV2",
                        # "CppAsync",
                    ],
                    # "backgrad_init": [
                    #     "cpu", "both"
                    # ]
                },
            ],
        }

        self.name = NAME
        super().__init__(0, COMMON_CONFIGS,
                         "127.0.0.1")

    def _SortConfigs(self, configs):
        return list(sorted(configs, key=lambda config: (config['num_embs'], config['batch_size'])))

    def _RunHook(self, previous_run, next_run):
        # LocalNuke("perf_emb.py")
        LocalNukeAllPython()

        if previous_run is not None:
            GSWUnlock()
        time.sleep(5)
        if next_run is not None:
            GSWLock()
        return

    def _PostprocessConfig(self, each_config, ):
        # don't use self
        pass
        # client_config['key_space_m'] *= WARM_UP_RATIO
        # client_config['key_space_m'] = int(client_config['key_space_m'])

    def _CreateRun(self, run_id, run_log_dir, run_config, execute_host):
        return PerfEmbRun(self.exp_id, run_id, run_log_dir,
                          run_config, execute_host)

    def _BeforeStartAllRun(self):
        print("pnuke perf_emb.py")
        # LocalNuke("perf_emb.py")
        LocalNukeAllPython()


class ExpMotivationPerfEmb(LocalOnlyExperiment):
    def __init__(self, ) -> None:
        NAME = "MotivationPerfEmb"
        COMMON_CONFIGS = {
            "num_workers": [4, 8] if GetHostName() != "node182" else [4],
            "num_embs": [int(100*1e6),],
            "batch_size": [512, 1024, 2048, 4096, 6144, 8192,],
            "run_steps": [300],
            "log_interval": [100],

            "cache_ratio": [0.01, 0.05, 0.1,],
            'binding2': [
                {
                    "distribution": ['uniform'],
                },
                {
                    "distribution": ['zipf'],
                    "zipf_alpha": [
                        0.9,
                        0.99
                    ],
                },
            ],
            "binding": [
                {
                    "emb_choice": [
                        "KGExternelEmbedding",
                        "KnownShardedCachedEmbedding",
                        "TorchNativeStdEmb",
                    ]
                },
                {

                    "emb_choice": ["KnownLocalCachedEmbedding"],
                    "backwardMode": [
                        "PySync",
                        # "CppSync",
                        "CppAsyncV2",
                        # "CppAsync",
                    ],
                },
            ],
        }

        self.name = NAME
        super().__init__(3, COMMON_CONFIGS,
                         "127.0.0.1")

    def _SortConfigs(self, configs):
        return list(sorted(configs, key=lambda config: (config['num_embs'], config['batch_size'])))

    def _RunHook(self, previous_run, next_run):
        # LocalNuke("perf_emb.py")
        LocalNukeAllPython()
        if previous_run is not None:
            GSWUnlock()
        time.sleep(5)
        if next_run is not None:
            GSWLock()
        return

    def _PostprocessConfig(self, each_config, ):
        assert each_config['cache_ratio'] * each_config['num_workers'] <= 1
        # don't use self
        pass
        # client_config['key_space_m'] *= WARM_UP_RATIO
        # client_config['key_space_m'] = int(client_config['key_space_m'])

    def _CreateRun(self, run_id, run_log_dir, run_config, execute_host):
        return PerfEmbRun(self.exp_id, run_id, run_log_dir,
                          run_config, execute_host)

    def _BeforeStartAllRun(self):
        print("pnuke perf_emb.py")
        # LocalNuke("perf_emb.py")
        LocalNukeAllPython()


###########################
###########################
###########################
###########################
class GNNRun(LocalOnlyRun):
    def __init__(self, exp_id, run_id, log_dir, config, execute_host) -> None:
        self.execute_host = execute_host
        super().__init__(exp_id, run_id,
                         log_dir, config,  "python3 dgl-ke-main.py", DIR_PATH, execute_host)

    def check_config(self,):
        super().check_config()

    def run(self):
        super().run()
        sleep_seconds = 0
        while True:
            ret = subprocess.run(
                f"grep 'Successfully xmh' {self.log_dir}/log >/dev/null 2>&1", shell=True).returncode
            if ret == 0:
                break
            time.sleep(5)
            sleep_seconds += 5

            if sleep_seconds > 60*60:
                for _ in range(100):
                    print("DEADLOCK in wait client finish")
                break

        print("tail down")
        LocalNuke("dgl-ke-main.py")


class GNNExperiment(LocalOnlyExperiment):
    def __init__(self, exp_id, common_config, execute_host) -> None:
        super().__init__(exp_id, common_config, execute_host)

    def _PostprocessConfig(self, each_config, ):
        # don't use self
        pass
        # client_config['key_space_m'] *= WARM_UP_RATIO
        # client_config['key_space_m'] = int(client_config['key_space_m'])

    def _CreateRun(self, run_id, run_log_dir, run_config, execute_host):
        return GNNRun(self.exp_id, run_id, run_log_dir,
                      run_config, execute_host)

    def _BeforeStartAllRun(self):
        print("lnuke dgl-ke-main.py")
        LocalNuke("dgl-ke-main.py")


class RecRun(LocalOnlyRun):
    def __init__(self, exp_id, run_id, log_dir, config, execute_host) -> None:
        self.execute_host = execute_host
        super().__init__(exp_id, run_id,
                         log_dir, config,  "python3 perf_rec_model.py", DIR_PATH, execute_host)

    def check_config(self,):
        super().check_config()

    def run(self):
        super().run()
        sleep_seconds = 0
        while True:
            ret = subprocess.run(
                f"grep 'Successfully xmh' {self.log_dir}/log >/dev/null 2>&1", shell=True).returncode
            if ret == 0:
                break
            time.sleep(5)
            sleep_seconds += 5

            if sleep_seconds > 60*60:
                for _ in range(100):
                    print("DEADLOCK in wait client finish")
                break

        print("tail down")
        LocalNuke("perf_rec_model.py")


class RecExperiment(LocalOnlyExperiment):
    def __init__(self, exp_id, common_config, execute_host) -> None:
        super().__init__(exp_id, common_config, execute_host)

    def _PostprocessConfig(self, each_config, ):
        # don't use self
        pass
        # client_config['key_space_m'] *= WARM_UP_RATIO
        # client_config['key_space_m'] = int(client_config['key_space_m'])

    def _CreateRun(self, run_id, run_log_dir, run_config, execute_host):
        return RecRun(self.exp_id, run_id, run_log_dir,
                      run_config, execute_host)

    def _BeforeStartAllRun(self):
        print("lnuke perf_rec_model.py")
        LocalNuke("perf_rec_model.py")


COMMON_CLIENT_CONFIGS = {
    "no_save_emb": ['true'],
    "neg_sample_size": [200],
    # "regularization_coef": [1e-07],
    "regularization_coef": [0],
    "gamma": [16.0],
    "lr": [0.01],
    "batch_size_eval": [16],
    "test": ["false"],
    "mix_cpu_gpu": ["true"],
}

['Freebase', 'FB15k', 'FB15k-237', 'wn18',
    'wn18rr', 'wikikg2', 'biokg', 'wikikg90M']

['TransE', 'TransE_l1', 'TransE_l2', 'TransR',
 'RESCAL', 'DistMult', 'ComplEx', 'RotatE',
 'SimplE'],


class ExpKGScalability(GNNExperiment):
    def __init__(self, ) -> None:
        NAME = "overall-kg-scalability"
        COMMON_CONFIGS = {
            "model_name": [
                'TransE',
                # 'SimplE'

                # 'TransR',  OOM
                # 'RESCAL',  too slow
                # 'RotatE',  BUG

                # 'DistMult',
                # 'ComplEx',
                # 'SimplE'
            ],
            "binding": [
                {
                    "dataset": ["FB15k",],
                    "hidden_dim": [400],
                    "cache_ratio": [0.05, 0.1],
                    # "batch_size": [1200],
                    "batch_size": [600, 1200, 1800, 2400, 3000] if GetHostName() == 'node182' else [1200],
                    "nr_gpus": [4, 8] if GetHostName() != "node182" else [4],
                },
                {
                    "dataset": ["Freebase"],
                    "hidden_dim": [400],
                    "cache_ratio": [0.05, 0.1],
                    # "batch_size": [2000],
                    "batch_size": [600, 1200, 1800, 2400, 3000] if GetHostName() == 'node182' else [2000],
                    "nr_gpus": [4, 8] if GetHostName() != "node182" else [4],
                },
                # for scalability
                {
                    "dataset": ["FB15k", "Freebase"],
                    "hidden_dim": [400],
                    "cache_ratio": [0.05,],
                    "batch_size": [2000],
                    "nr_gpus": [2, 4, 6, 8] if GetHostName() != "node182" else [2, 3, 4],
                }
            ],
            "binding2": [
                # for debug performance
                {
                    "use_my_emb": ["true"],
                    "cached_emb_type": ['KnownLocalCachedEmbedding'],
                    "backwardMode": [
                        "CppAsyncV2",
                        "PySync",
                        "CppAsync"],
                },
                {
                    "use_my_emb": ["false"],
                    "cached_emb_type": ['None'],
                    "backwardMode": ["CppSync"],
                },
                {
                    "use_my_emb": ["true"],
                    "cached_emb_type": ['KGExternelEmbedding',
                                        # "TorchNativeStdEmb",
                                        'KnownShardedCachedEmbedding'],
                    "backwardMode": ["PySync"],
                },
            ],
            "max_step": [500],
            "log_interval": [100],
            **COMMON_CLIENT_CONFIGS,
        }

        self.name = NAME
        super().__init__(10, COMMON_CONFIGS,
                         "127.0.0.1")

    def _SortConfigs(self, configs):
        need_run = []
        for each in configs:
            if each['dataset'] == 'Freebase':
                print("pass Freebase")
                continue
            print(each)
            need_run.append(each)

        return list(sorted(need_run, key=lambda each: each['dataset']))

    def _RunHook(self, previous_run, next_run):
        LocalExecute('rm -rf /tmp/cached_tensor_*', '')
        print("lnuke dgl-ke-main.py")
        LocalNuke("dgl-ke-main.py")
        LocalNukeAllPython()
        if previous_run is not None:
            GSWUnlock()
        time.sleep(5)
        if next_run is not None:
            GSWLock()
        return


class ExpKGPerfDebug(GNNExperiment):
    def __init__(self, ) -> None:
        NAME = "debug-kg"
        COMMON_CONFIGS = {
            "model_name": [
                'TransE',
            ],
            "binding": [
                {
                    "dataset": ["FB15k",],
                    "hidden_dim": [400],
                    "cache_ratio": [0.05, ],
                    "batch_size": [1200],
                },
                {
                    "dataset": ["Freebase"],
                    "hidden_dim": [400],
                    "cache_ratio": [0.05],
                    "batch_size": [2000],
                }
            ],
            "binding2": [
                # for debug performance
                {
                    "use_my_emb": ["true"],
                    "cached_emb_type": ['KnownLocalCachedEmbedding'],
                    "backwardMode": ["CppAsyncV2"],
                    "update_cache_use_omp": [0, 1],
                    "update_pq_use_omp": [0, 1],
                },
            ],
            "nr_gpus": [8] if GetHostName() != "node182" else [4],
            "max_step": [500],
            "log_interval": [100],
            **COMMON_CLIENT_CONFIGS,
        }

        self.name = NAME
        super().__init__(11, COMMON_CONFIGS,
                         "127.0.0.1")

    def _SortConfigs(self, configs):
        for each in configs:
            print(each)
        return list(sorted(configs, key=lambda each: each['dataset']))

    def _RunHook(self, previous_run, next_run):
        LocalExecute('rm -rf /tmp/cached_tensor_*', '')
        print("lnuke dgl-ke-main.py")
        LocalNuke("dgl-ke-main.py")
        LocalNukeAllPython()
        if previous_run is not None:
            GSWUnlock()
        time.sleep(5)
        if next_run is not None:
            GSWLock()
        return


class ExpKGPerfA30(GNNExperiment):
    def __init__(self, ) -> None:
        NAME = "kg a30"
        COMMON_CONFIGS = {
            "model_name": [
                'TransE',
                'SimplE'
            ],
            "binding": [
                {
                    "dataset": ["FB15k",],
                    "hidden_dim": [400],
                    "cache_ratio": [0.05, 0.1],
                    "batch_size": [1200],
                    "nr_gpus": [4],
                },
            ],
            "binding2": [
                # for debug performance
                {
                    "use_my_emb": ["true"],
                    "cached_emb_type": ['KnownLocalCachedEmbedding'],
                    "backwardMode": [
                        "CppAsyncV2",
                        "PySync",
                        "CppAsync"],
                },
                {
                    "use_my_emb": ["false"],
                    "cached_emb_type": ['None'],
                    "backwardMode": ["CppSync"],
                },
                {
                    "use_my_emb": ["true"],
                    "cached_emb_type": ['KGExternelEmbedding',
                                        "TorchNativeStdEmb",
                                        'KnownShardedCachedEmbedding'],
                    "backwardMode": ["PySync"],
                },
            ],
            "max_step": [500],
            "log_interval": [100],
            **COMMON_CLIENT_CONFIGS,
        }

        self.name = NAME
        super().__init__(13, COMMON_CONFIGS,
                         "127.0.0.1")

    def _SortConfigs(self, configs):
        for each in configs:
            print(each)
        return list(sorted(configs, key=lambda each: each['dataset']))

    def _RunHook(self, previous_run, next_run):
        LocalExecute('rm -rf /tmp/cached_tensor_*', '')
        print("lnuke dgl-ke-main.py")
        LocalNuke("dgl-ke-main.py")
        LocalNukeAllPython()
        if previous_run is not None:
            GSWUnlock()
        time.sleep(5)
        if next_run is not None:
            GSWLock()
        return


class ExpRecPerf(RecExperiment):
    def __init__(self, ) -> None:
        NAME = "rec perf a30"
        COMMON_CONFIGS = {
            "with_nn": [
                '128,128,128',
            ],
            "binding": [
                {
                    "dataset": ["criteo",],
                    # "cache_ratio": [0.05,],
                    "cache_ratio": [0.05, 0.1] if GetHostName() == "node182" else [0.05],
                    "batch_size": [256, 512, 1024, 2048],
                    "num_workers": [4, 8] if GetHostName() != "node182" else [4],
                },
                {
                    "dataset": ["avazu"],
                    # "cache_ratio": [0.05,],
                    "cache_ratio": [0.05, 0.1] if GetHostName() == "node182" else [0.05],
                    "batch_size": [256, 512, 1024, 2048],
                    "num_workers": [4, 8] if GetHostName() != "node182" else [4],
                },

                # for scalability
                {
                    "dataset": ["avazu"],
                    "cache_ratio": [0.05],
                    "batch_size": [2048],
                    "num_workers": [2, 4, 6, 8] if GetHostName() != "node182" else [1, 2, 3, 4],
                }
            ],
            "binding2": [
                {
                    "emb_choice": [
                        "TorchNativeStdEmb",
                        "KGExternelEmbedding",
                        "KnownShardedCachedEmbedding",
                    ]
                },
                {

                    "emb_choice": ["KnownLocalCachedEmbedding"],
                    "backwardMode": [
                        "PySync",
                        # "CppSync",
                        "CppAsyncV2",
                        "CppAsync",
                    ],
                },
            ],
            "run_steps": [500],
            "log_interval": [100],
        }

        self.name = NAME
        super().__init__(12, COMMON_CONFIGS,
                         "127.0.0.1")

    def _SortConfigs(self, configs):
        for each in configs:
            print(each)
        return list(sorted(configs, key=lambda each: each['dataset']))

    def _RunHook(self, previous_run, next_run):
        LocalExecute('rm -rf /tmp/cached_tensor_*', '')
        print("lnuke perf_rec_model.py")
        LocalNuke("perf_rec_model.py")
        LocalNukeAllPython()
        if previous_run is not None:
            GSWUnlock()
        time.sleep(5)
        if next_run is not None:
<<<<<<< HEAD
            GPULock()
        return



class ExpRecDebug(RecExperiment):
    def __init__(self, ) -> None:
        NAME = "rec perf a30"
        COMMON_CONFIGS = {
            "with_nn": [
                '128,128,128',
            ],
            "binding": [
                {
                    "dataset": ["criteo",],
                    # "cache_ratio": [0.05,],
                    "cache_ratio": [0.05, 0.1] if GetHostName() == "node182" else [0.05],
                    "batch_size": [256, 512, 1024, 2048],
                    "num_workers": [4, 8] if GetHostName() != "node182" else [4],
                },
                # {
                #     "dataset": ["avazu"],
                #     # "cache_ratio": [0.05,],
                #     "cache_ratio": [0.05, 0.1] if GetHostName() == "node182" else [0.05],
                #     "batch_size": [256, 512, 1024, 2048],
                #     "num_workers": [4, 8] if GetHostName() != "node182" else [4],
                # },

                # # for scalability
                # {
                #     "dataset": ["avazu"],
                #     "cache_ratio": [0.05],
                #     "batch_size": [2048],
                #     "num_workers": [2, 4, 6, 8] if GetHostName() != "node182" else [1, 2, 3, 4],
                # }
            ],
            "binding2": [
                {
                    "emb_choice": [
                        "TorchNativeStdEmb",
                        "KGExternelEmbedding",
                        "KnownShardedCachedEmbedding",
                    ]
                },
                {

                    "emb_choice": ["KnownLocalCachedEmbedding"],
                    "backwardMode": [
                        "PySync",
                        # "CppSync",
                        "CppAsyncV2",
                        # "CppAsync",
                    ],
                },
            ],
            "run_steps": [500],
            "log_interval": [100],
        }

        self.name = NAME
        super().__init__(13, COMMON_CONFIGS,
                         "127.0.0.1")

    def _SortConfigs(self, configs):
        for each in configs:
            print(each)
        return list(sorted(configs, key=lambda each: each['dataset']))

    def _RunHook(self, previous_run, next_run):
        LocalExecute('rm -rf /tmp/cached_tensor_*', '')
        print("lnuke perf_rec_model.py")
        LocalNuke("perf_rec_model.py")
        LocalNukeAllPython()
        if previous_run is not None:
            GPUUnlock()
        time.sleep(5)
        if next_run is not None:
            GPULock()
=======
            GSWLock()
>>>>>>> 3b6cc5de
        return<|MERGE_RESOLUTION|>--- conflicted
+++ resolved
@@ -648,8 +648,7 @@
             GSWUnlock()
         time.sleep(5)
         if next_run is not None:
-<<<<<<< HEAD
-            GPULock()
+            GSWLock()
         return
 
 
@@ -727,7 +726,4 @@
         time.sleep(5)
         if next_run is not None:
             GPULock()
-=======
-            GSWLock()
->>>>>>> 3b6cc5de
         return