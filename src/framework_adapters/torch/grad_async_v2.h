--- conflicted
+++ resolved
@@ -255,20 +255,12 @@
   void UpsertPq(const std::vector<torch::Tensor> &input_keys,
                 const std::vector<torch::Tensor> &input_grads, int step_no) {
     xmh::Timer timer_ProcessBackwardAsync("ProcessBack:UpsertPq");
-<<<<<<< HEAD
-    #pragma omp parallel for num_threads(num_gpus_)
-    for (int rank = 0; rank < input_keys.size(); ++rank) {
-      auto *data = input_keys[rank].data_ptr<int64_t>();
-      CHECK(input_keys[rank].is_cpu());
-      CHECK_EQ(input_grads[rank].dim(), 2);
-=======
     if (update_pq_use_omp_) {
 #pragma omp parallel for num_threads(num_gpus_)
       for (int rank = 0; rank < input_keys.size(); ++rank) {
         auto *data = input_keys[rank].data_ptr<int64_t>();
         CHECK(input_keys[rank].is_cpu());
         CHECK_EQ(input_grads[rank].dim(), 2);
->>>>>>> bc07e070
 
         for (int i = 0; i < input_keys[rank].size(0); ++i) {
           int64_t id = data[i];
